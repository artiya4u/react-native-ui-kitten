--- conflicted
+++ resolved
@@ -338,16 +338,12 @@
           },
           {
             type: 'block',
-<<<<<<< HEAD
-            block: 'rk-example',
-=======
             block: 'rk-examples',
             klass: 'ThemedStyleSheet',
           },
           {
             type: 'block',
             block: 'rk-methods',
->>>>>>> 2e4d602a
             klass: 'ThemedStyleSheet',
           }
         ]
